--- conflicted
+++ resolved
@@ -19,17 +19,14 @@
 import string
 import math
 import re
-<<<<<<< HEAD
 import psutil
 import threading
 import subprocess
 import select
-=======
 import pkg_resources
 
+
 __version__ = pkg_resources.get_distribution('speedometer').version
->>>>>>> 9e5ef0ad
-
 __usage__ = """Usage: speedometer [options] tap [[-c] tap]...
 Monitor network traffic or speed/progress of a file transfer.  At least one
 tap must be entered.  -c starts a new column, otherwise taps are piled
